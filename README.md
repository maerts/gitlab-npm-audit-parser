--- conflicted
+++ resolved
@@ -56,7 +56,7 @@
 ```
 
 Add the following job to `.gitlab-ci.yml`. If you used #2 and it is in your
-devDependencies you may remove the @&lt;scope> prefix from the following.
+devDependencies you may remove the `@<scope>` prefix from the following.
 
 ```yaml
 dependency scanning:
@@ -69,17 +69,9 @@
     reports:
       dependency_scanning: gl-dependency-scanning.json
 ```
-<<<<<<< HEAD
-
-NOTE: If you use a `npm run-script` to call `npm audit` You must add the option
-`--silent` to `npm run` or have `.npmrc` set the NPM loglevel to silent
-otherwise the shell output will conflict with the stdin piping to this parser
-and cause an error.
-=======
 NOTE: If you use a `npm run-script` to call `npm audit` due to set project parameters,
 this library will ignore any prefixed stdout data prior to the first open bracket for
 the JSON output. This way `npm run --silent` is no longer required.
->>>>>>> 2b1c327c
 
 ## Test
 
